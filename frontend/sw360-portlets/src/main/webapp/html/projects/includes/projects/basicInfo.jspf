--- conflicted
+++ resolved
@@ -34,11 +34,7 @@
         <td width="33%">
             <label class="textlabel stackedLabel mandatory" for="proj_name">Name</label>
             <input id="proj_name" name="<portlet:namespace/><%=Project._Fields.NAME%>" type="text"
-<<<<<<< HEAD
-                   placeholder="Enter Name" required="" class="followedByImg"
-=======
                    placeholder="Enter Name" required="" class="followedByImg" minlength="2"
->>>>>>> df049e46
                    value="<sw360:out value="${project.name}"/>"/>
             <img class="infopic" src="<%=request.getContextPath()%>/images/ic_info.png"
                  title="Name of the project"/>
