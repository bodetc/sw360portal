--- conflicted
+++ resolved
@@ -44,12 +44,10 @@
                        value="<sw360:out value="${attachment.filename}"/>" readonly/>
                         </td>
                         <td colspan="1">
-<<<<<<< HEAD
-                            <input id="comp_filetype${loop.count}" value="<sw360:DisplayEnum value="${attachment.attachmentType}"/>" readonly  style="width:140px;"/>
-=======
+
                             <label class="textlabel stackedLabel" for="comp_filetype${loop.count}">Attachment type</label>
                             <input id="comp_filetype${loop.count}" value="<sw360:DisplayEnum value="${attachment.attachmentType}"/>" readonly/>
->>>>>>> 62023ea9
+
                         </td>
                         <td class="downloader" colspan="1">
                             <sw360:DisplayDownloadAttachment id="${attachment.attachmentContentId}" name="${attachment.filename}"/>
