/*
 * Copyright Siemens AG, 2014-2015. Part of the SW360 Portal Project.
 *
 * This program is free software; you can redistribute it and/or modify it under
 * the terms of the GNU General Public License Version 2.0 as published by the
 * Free Software Foundation with classpath exception.
 *
 * This program is distributed in the hope that it will be useful, but WITHOUT
 * ANY WARRANTY; without even the implied warranty of MERCHANTABILITY or FITNESS
 * FOR A PARTICULAR PURPOSE. See the GNU General Public License version 2.0 for
 * more details.
 *
 * You should have received a copy of the GNU General Public License along with
 * this program (please see the COPYING file); if not, write to the Free
 * Software Foundation, Inc., 51 Franklin Street, Fifth Floor, Boston, MA
 * 02110-1301, USA.
 */
package com.siemens.sw360.exporter;

import com.google.common.collect.ImmutableList;
import com.siemens.sw360.datahandler.common.ThriftEnumUtils;
import com.siemens.sw360.datahandler.thrift.components.ComponentService;
import com.siemens.sw360.datahandler.thrift.components.Release;
import com.siemens.sw360.datahandler.thrift.projects.Project;
import org.apache.log4j.Logger;
import org.apache.thrift.TEnum;
import org.apache.thrift.TException;

import java.util.ArrayList;
import java.util.Collections;
import java.util.List;
import java.util.Set;

import static com.google.common.base.Strings.nullToEmpty;
import static com.siemens.sw360.datahandler.common.CommonUtils.joinStrings;
import static com.siemens.sw360.datahandler.common.CommonUtils.nullToEmptySet;
import static com.siemens.sw360.datahandler.common.SW360Utils.printName;
import static com.siemens.sw360.datahandler.thrift.projects.Project._Fields.*;

/**
 * Created by bodet on 06/02/15.
 *
 * @author cedric.bodet@tngtech.com
 */
public class ProjectExporter extends ExcelExporter<Project> {


    public static final List<Project._Fields> RENDERED_FIELDS = ImmutableList.<Project._Fields>builder()
<<<<<<< HEAD
=======
            .add(ID)
>>>>>>> df049e46
            .add(NAME)
            .add(STATE)
            .add(CREATED_BY)
            .add(CREATED_ON)
            .add(PROJECT_RESPONSIBLE)
            .add(LEAD_ARCHITECT)
            .add(TAG)
            .add(BUSINESS_UNIT)
            .add(RELEASE_IDS)
<<<<<<< HEAD
=======
            .add(RELEASE_CLEARING_STATE_SUMMARY)
>>>>>>> df049e46
            .build();



    private static final Logger log = Logger.getLogger(ProjectExporter.class);

    protected static final List<String> HEADERS = ImmutableList.<String>builder()
<<<<<<< HEAD
=======
            .add("Project ID")
>>>>>>> df049e46
            .add("Project Name")
            .add("Project State")
            .add("Created by")
            .add("Creation Date")
            .add("Project Responsible")
            .add("Project Lead Architect")
            .add("Project Tag")
            .add("Business Unit")
            .add("Release IDs")
            .add("ReleaseClearingStateSummary")
            .build();

    public ProjectExporter(ComponentService.Iface client) {
        super(new ProjectHelper(client));
    }

    private static class ProjectHelper implements ExporterHelper<Project> {

        private final ComponentService.Iface client;

        private ProjectHelper(ComponentService.Iface client) {
            this.client = client;
        }

        @Override
        public int getColumns() {
            return HEADERS.size();
        }

        @Override
        public List<String> getHeaders() {
            return HEADERS;
        }

        @Override
        public List<String> makeRow(Project project) {
            List<String> row = new ArrayList<>(getColumns());

            for (Project._Fields renderedField : RENDERED_FIELDS) {
                Object fieldValue = project.getFieldValue(renderedField);

                if (renderedField.equals(RELEASE_IDS)) {
                    row.add(joinStrings(getReleases(project.releaseIds)));
                }
                else if(fieldValue instanceof TEnum) {
                    row.add(nullToEmpty(ThriftEnumUtils.enumToString((TEnum) fieldValue)));
                }
                else if (fieldValue instanceof String ) {
                    row.add(nullToEmpty((String) fieldValue));
                } else {
                    row.add("");
                }

            }

            return row;
        }

        private List<String> getReleases(Set<String> ids) {
            if (ids == null) return Collections.emptyList();


            List<Release> releasesByIdsForExport;
            try {
                releasesByIdsForExport = client.getReleasesByIdsForExport(ids);
            } catch (TException e) {
                log.error("Error fetching release information", e);
                releasesByIdsForExport=Collections.emptyList();
            }

            List<String> releaseNames = new ArrayList<>(ids.size());

            for (Release release : releasesByIdsForExport) {
                releaseNames.add(printName(release));
            }

            return releaseNames;
        }
    }

}<|MERGE_RESOLUTION|>--- conflicted
+++ resolved
@@ -46,10 +46,7 @@
 
 
     public static final List<Project._Fields> RENDERED_FIELDS = ImmutableList.<Project._Fields>builder()
-<<<<<<< HEAD
-=======
             .add(ID)
->>>>>>> df049e46
             .add(NAME)
             .add(STATE)
             .add(CREATED_BY)
@@ -59,10 +56,7 @@
             .add(TAG)
             .add(BUSINESS_UNIT)
             .add(RELEASE_IDS)
-<<<<<<< HEAD
-=======
             .add(RELEASE_CLEARING_STATE_SUMMARY)
->>>>>>> df049e46
             .build();
 
 
@@ -70,10 +64,7 @@
     private static final Logger log = Logger.getLogger(ProjectExporter.class);
 
     protected static final List<String> HEADERS = ImmutableList.<String>builder()
-<<<<<<< HEAD
-=======
             .add("Project ID")
->>>>>>> df049e46
             .add("Project Name")
             .add("Project State")
             .add("Created by")
